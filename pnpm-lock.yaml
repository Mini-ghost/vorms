--- conflicted
+++ resolved
@@ -36,14 +36,9 @@
       '@rollup/plugin-replace': 4.0.0_rollup@2.70.2
       '@types/fs-extra': 9.0.13
       '@types/node': 16.11.27
-<<<<<<< HEAD
-      '@typescript-eslint/eslint-plugin': 5.20.0_b9ac9b5656ce5dffade639fcf5e491bf
-      '@typescript-eslint/parser': 5.20.0_eslint@8.13.0+typescript@4.6.3
-      c8: 7.11.3
-=======
       '@typescript-eslint/eslint-plugin': 5.20.0_xgwjwvswzzo77lpghh6plzerx4
       '@typescript-eslint/parser': 5.20.0_jzhokl4shvj5szf5bgr66kln2a
->>>>>>> 3a6142a1
+      c8: 7.12.0
       consola: 2.15.3
       esbuild-register: 3.3.2
       eslint: 8.13.0
@@ -60,7 +55,7 @@
       rollup-plugin-terser: 7.0.2_rollup@2.70.2
       rollup-plugin-typescript2: 0.31.2_f5fsdfjqcoqdmpc5djrgrbqmaa
       typescript: 4.6.3
-      vitest: 0.15.1_c8@7.11.3
+      vitest: 0.15.2_c8@7.12.0
       vue: 3.2.33
 
   packages/core:
@@ -148,11 +143,6 @@
     dependencies:
       regenerator-runtime: 0.13.9
 
-<<<<<<< HEAD
-  /@bcoe/v8-coverage/0.2.3:
-    resolution: {integrity: sha512-0hYQ8SB4Db5zvZB4axdMHGwEaQjkZzFjQiN9LVYvIFB2nSUHW9tYpxWriPrWDASIxiaXax83REcLxuSdnGPZtw==}
-    dev: true
-=======
   /@babel/types/7.19.0:
     resolution: {integrity: sha512-YuGopBq3ke25BVSiS6fgF49Ul9gH1x70Bcr6bqRLjWCkcX8Hre1/5+z+IiWOIerRMSSEfGZVB9z9kyq7wVs9YA==}
     engines: {node: '>=6.9.0'}
@@ -160,7 +150,10 @@
       '@babel/helper-string-parser': 7.18.10
       '@babel/helper-validator-identifier': 7.19.1
       to-fast-properties: 2.0.0
->>>>>>> 3a6142a1
+
+  /@bcoe/v8-coverage/0.2.3:
+    resolution: {integrity: sha512-0hYQ8SB4Db5zvZB4axdMHGwEaQjkZzFjQiN9LVYvIFB2nSUHW9tYpxWriPrWDASIxiaXax83REcLxuSdnGPZtw==}
+    dev: true
 
   /@eslint/eslintrc/1.2.1:
     resolution: {integrity: sha512-bxvbYnBPN1Gibwyp6NrpnFzA3YtRL3BBAyEAFVIpNTm2Rn4Vy87GA5M4aSn3InRrlsbX5N0GW7XIx+U4SAEKdQ==}
@@ -199,20 +192,20 @@
     engines: {node: '>=8'}
     dev: true
 
-  /@jridgewell/resolve-uri/3.0.7:
-    resolution: {integrity: sha512-8cXDaBBHOr2pQ7j77Y6Vp5VDT2sIqWyWQ56TjEq4ih/a4iST3dItRe8Q9fp0rrIl9DoKhWQtUQz/YpOxLkXbNA==}
+  /@jridgewell/resolve-uri/3.1.0:
+    resolution: {integrity: sha512-F2msla3tad+Mfht5cJq7LSXcdudKTWCVYUgw6pLFOOHSTtZlj6SWNYAp+AhuqLmWdBO2X5hPrLcu8cVP8fy28w==}
     engines: {node: '>=6.0.0'}
     dev: true
 
-  /@jridgewell/sourcemap-codec/1.4.13:
-    resolution: {integrity: sha512-GryiOJmNcWbovBxTfZSF71V/mXbgcV3MewDe3kIMCLyIh5e7SKAeUZs+rMnJ8jkMolZ/4/VsdBmMrw3l+VdZ3w==}
-    dev: true
-
-  /@jridgewell/trace-mapping/0.3.13:
-    resolution: {integrity: sha512-o1xbKhp9qnIAoHJSWd6KlCZfqslL4valSF81H8ImioOAxluWYWOpWkpyktY2vnt4tbrX9XYaxovq6cgowaJp2w==}
-    dependencies:
-      '@jridgewell/resolve-uri': 3.0.7
-      '@jridgewell/sourcemap-codec': 1.4.13
+  /@jridgewell/sourcemap-codec/1.4.14:
+    resolution: {integrity: sha512-XPSJHWmi394fuUuzDnGz1wiKqWfo1yXecHQMRf2l6hztTO+nPru658AyDngaBe7isIxEkRsPR3FZh+s7iVa4Uw==}
+    dev: true
+
+  /@jridgewell/trace-mapping/0.3.17:
+    resolution: {integrity: sha512-MCNzAp77qzKca9+W/+I0+sEpaUnZoeasnghNeVc41VZCEKaCH73Vq3BZZ/SzWIgrqE4H4ceI+p+b6C0mHf9T4g==}
+    dependencies:
+      '@jridgewell/resolve-uri': 3.1.0
+      '@jridgewell/sourcemap-codec': 1.4.14
     dev: true
 
   /@nodelib/fs.scandir/2.1.5:
@@ -300,11 +293,11 @@
   /@types/chai-subset/1.3.3:
     resolution: {integrity: sha512-frBecisrNGz+F4T6bcc+NLeolfiojh5FxW2klu669+8BARtyQv2C/GkNW6FUodVe4BroGMP/wER/YDGc7rEllw==}
     dependencies:
-      '@types/chai': 4.3.1
-    dev: true
-
-  /@types/chai/4.3.1:
-    resolution: {integrity: sha512-/zPMqDkzSZ8t3VtxOa4KPq7uzzW978M9Tvh+j7GHKuo6k6GTLxPJ4J5gE5cjfJ26pnXst0N5Hax8Sr0T2Mi9zQ==}
+      '@types/chai': 4.3.3
+    dev: true
+
+  /@types/chai/4.3.3:
+    resolution: {integrity: sha512-hC7OMnszpxhZPduX+m+nrx+uFoLkWOMiR4oa/AZF3MuSETYTZmFfJAHqZEM8MVlvfG7BEUcgvtwoCTxBp6hm3g==}
     dev: true
 
   /@types/estree/0.0.39:
@@ -706,8 +699,8 @@
       semver: 7.3.7
     dev: true
 
-  /c8/7.11.3:
-    resolution: {integrity: sha512-6YBmsaNmqRm9OS3ZbIiL2EZgi1+Xc4O24jL3vMYGE6idixYuGdy76rIfIdltSKDj9DpLNrcXSonUTR1miBD0wA==}
+  /c8/7.12.0:
+    resolution: {integrity: sha512-CtgQrHOkyxr5koX1wEUmN/5cfDa2ckbHRA4Gy5LAL0zaCFtVWJS5++n+w4/sr2GWGerBxgTjpKeDclk/Qk6W/A==}
     engines: {node: '>=10.12.0'}
     hasBin: true
     dependencies:
@@ -717,10 +710,10 @@
       foreground-child: 2.0.0
       istanbul-lib-coverage: 3.2.0
       istanbul-lib-report: 3.0.0
-      istanbul-reports: 3.1.4
+      istanbul-reports: 3.1.5
       rimraf: 3.0.2
       test-exclude: 6.0.0
-      v8-to-istanbul: 9.0.0
+      v8-to-istanbul: 9.0.1
       yargs: 16.2.0
       yargs-parser: 20.2.9
     dev: true
@@ -846,10 +839,8 @@
     resolution: {integrity: sha512-9vAdYbHj6x2fLKC4+oPH0kFzY/orMZyG2Aj+kNylHxKGJ/Ed4dpNyAQYwJOdqO4zdM7XpVHmyejQDcQHrnuXbw==}
     dev: true
 
-  /convert-source-map/1.8.0:
-    resolution: {integrity: sha512-+OQdjP49zViI/6i7nIJpA8rAl4sV/JdPfU9nZs3VqOwGIgizICvuN2ru6fMd+4llL0tar18UYJXfZ/TWtmhUjA==}
-    dependencies:
-      safe-buffer: 5.1.2
+  /convert-source-map/1.9.0:
+    resolution: {integrity: sha512-ASFBup0Mz1uyiIjANan1jzLQami9z1PoYSZCiiYW2FczPbenXc45FZdBZLzOT+r6+iciuEModtmCti+hjaAk0A==}
     dev: true
 
   /cross-spawn/7.0.3:
@@ -1879,8 +1870,8 @@
       supports-color: 7.2.0
     dev: true
 
-  /istanbul-reports/3.1.4:
-    resolution: {integrity: sha512-r1/DshN4KSE7xWEknZLLLLDn5CJybV3nw01VTkp6D5jzLuELlcbudfj/eSQFvrKsJuTVCGnePO7ho82Nw9zzfw==}
+  /istanbul-reports/3.1.5:
+    resolution: {integrity: sha512-nUsEMa9pBt/NOHqbcbeJEgqIlY/K7rVWUX6Lql2orY5e9roQOthbR3vtY4zzf2orPELg80fnxxk9zUyPlgwD1w==}
     engines: {node: '>=8'}
     dependencies:
       html-escaper: 2.0.2
@@ -1983,8 +1974,8 @@
       wrap-ansi: 7.0.0
     dev: true
 
-  /local-pkg/0.4.1:
-    resolution: {integrity: sha512-lL87ytIGP2FU5PWwNDo0w3WhIo2gopIAxPg9RxDYF7m4rr5ahuZxP22xnJHIvaLTe4Z9P6uKKY2UHiwyB4pcrw==}
+  /local-pkg/0.4.2:
+    resolution: {integrity: sha512-mlERgSPrbxU3BP4qBqAvvwlgW4MTg78iwJdGGnv7kibKjWcJksrG3t6LB5lXI93wXRDvG4NpUgJFmTG4T6rdrg==}
     engines: {node: '>=14'}
     dev: true
 
@@ -2422,10 +2413,6 @@
       tslib: 2.3.1
     dev: true
 
-  /safe-buffer/5.1.2:
-    resolution: {integrity: sha512-Gd2UZBJDkXlY7GbJxfsE8/nvKkUEU1G38c1siN6QP6a9PT9MmHB8GnpscSmMJSoF8LOIrt8ud/wPtojys4G6+g==}
-    dev: true
-
   /safe-buffer/5.2.1:
     resolution: {integrity: sha512-rp3So07KcdmmKbGvgaNxQSJr7bGVSVk5S9Eq1F+ppbRo70+YeaDxkw5Dd8NPN+GD6bjnYm2VuPuCXmpuYvmCXQ==}
     dev: true
@@ -2618,7 +2605,6 @@
     resolution: {integrity: sha1-DdTJ/6q8NXlgsbckEV1+Doai4fU=}
     dev: true
 
-<<<<<<< HEAD
   /tinypool/0.1.3:
     resolution: {integrity: sha512-2IfcQh7CP46XGWGGbdyO4pjcKqsmVqFAPcXfPxcPXmOWt9cYkTP9HcDmGgsfijYoAEc4z9qcpM/BaBz46Y9/CQ==}
     engines: {node: '>=14.0.0'}
@@ -2628,11 +2614,10 @@
     resolution: {integrity: sha512-gRiUR8fuhUf0W9lzojPf1N1euJYA30ISebSfgca8z76FOvXtVXqd5ojEIaKLWbDQhAaC3ibxZIjqbyi4ybjcTw==}
     engines: {node: '>=14.0.0'}
     dev: true
-=======
+
   /to-fast-properties/2.0.0:
     resolution: {integrity: sha512-/OaKK0xYrs3DmxRYqL/yDc+FxFUVYhDlXMhRmv3z915w2HF1tnN1omB354j8VUGO/hbRzyD6Y3sA7v7GS/ceog==}
     engines: {node: '>=4'}
->>>>>>> 3a6142a1
 
   /to-regex-range/5.0.1:
     resolution: {integrity: sha512-65P7iz6X5yEr1cwcgvQxbbIw7Uk3gOy5dIdtZ4rDveLqhrdJP+Li/Hx6tyK0NEb+2GCyneCMJiGqrADCSNk8sQ==}
@@ -2716,17 +2701,17 @@
     resolution: {integrity: sha512-l8lCEmLcLYZh4nbunNZvQCJc5pv7+RCwa8q/LdUx8u7lsWvPDKmpodJAJNwkAhJC//dFY48KuIEmjtd4RViDrA==}
     dev: true
 
-  /v8-to-istanbul/9.0.0:
-    resolution: {integrity: sha512-HcvgY/xaRm7isYmyx+lFKA4uQmfUbN0J4M0nNItvzTvH/iQ9kW5j/t4YSR+Ge323/lrgDAWJoF46tzGQHwBHFw==}
+  /v8-to-istanbul/9.0.1:
+    resolution: {integrity: sha512-74Y4LqY74kLE6IFyIjPtkSTWzUZmj8tdHT9Ii/26dvQ6K9Dl2NbEfj0XgU2sHCtKgt5VupqhlO/5aWuqS+IY1w==}
     engines: {node: '>=10.12.0'}
     dependencies:
-      '@jridgewell/trace-mapping': 0.3.13
+      '@jridgewell/trace-mapping': 0.3.17
       '@types/istanbul-lib-coverage': 2.0.4
-      convert-source-map: 1.8.0
-    dev: true
-
-  /vite/2.9.12:
-    resolution: {integrity: sha512-suxC36dQo9Rq1qMB2qiRorNJtJAdxguu5TMvBHOc/F370KvqAe9t48vYp+/TbPKRNrMh/J55tOUmkuIqstZaew==}
+      convert-source-map: 1.9.0
+    dev: true
+
+  /vite/2.9.15:
+    resolution: {integrity: sha512-fzMt2jK4vQ3yK56te3Kqpkaeq9DkcZfBbzHwYpobasvgYmP2SoAr6Aic05CsB4CzCZbsDv4sujX3pkEGhLabVQ==}
     engines: {node: '>=12.2.0'}
     hasBin: true
     peerDependencies:
@@ -2773,8 +2758,8 @@
       fsevents: 2.3.2
     dev: true
 
-  /vitest/0.15.1_c8@7.11.3:
-    resolution: {integrity: sha512-NaNFi93JKSuvV4YGnfQ0l0GKYxH0EsLcTrrXaCzd6qfVEZM/RJpjwSevg6waNFqu2DyN6e0aHHdrCZW5/vh5NA==}
+  /vitest/0.15.2_c8@7.12.0:
+    resolution: {integrity: sha512-cMabuUqu+nNHafkdN7H8Z20+UZTrrUfqjGwAoLwUwrqFGWBz3gXwxndjbLf6mgSFs9lF/JWjKeNM1CXKwtk26w==}
     engines: {node: '>=v14.16.0'}
     hasBin: true
     peerDependencies:
@@ -2792,16 +2777,16 @@
       jsdom:
         optional: true
     dependencies:
-      '@types/chai': 4.3.1
+      '@types/chai': 4.3.3
       '@types/chai-subset': 1.3.3
       '@types/node': 16.11.27
-      c8: 7.11.3
+      c8: 7.12.0
       chai: 4.3.6
       debug: 4.3.4
-      local-pkg: 0.4.1
+      local-pkg: 0.4.2
       tinypool: 0.1.3
       tinyspy: 0.3.3
-      vite: 2.9.12
+      vite: 2.9.15
     transitivePeerDependencies:
       - less
       - sass

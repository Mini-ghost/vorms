import deepmerge from 'deepmerge';
import isEqual from 'fast-deep-equal/es6';
import { klona as deepClone } from 'klona/full';
import { computed, onMounted, provide, reactive, ref } from 'vue';

import toValue from './toValue';
import { FormContextKey } from './useFormContext';
import useFormStore from './useFormStore';
import { InternalContextKey } from './useInternalContext';
import get from '../utils/get';
import isFunction from '../utils/isFunction';
import isPromise from '../utils/isPromise';
import isString from '../utils/isString';
import keysOf from '../utils/keysOf';
import set from '../utils/set';

import type { Reducer } from './useFormStore';
import type {
  FieldAttrs,
  FieldMeta,
  FormErrors,
  FormEventHandler,
  FormResetState,
  FormState,
  FormTouched,
  FormValues,
<<<<<<< HEAD
  MaybeRef,
  Path,
  PathValue,
=======
  MaybeRefOrGetter,
>>>>>>> 641d6e7d
  ResetForm,
  SetFieldArrayValue,
  UseFormRegister,
  UseFormReturn,
  UseFormSetFieldError,
  ValidateField,
} from '../types';

interface FieldRegistry {
  [field: string]: {
    validate: (value: any) => string | Promise<string> | boolean | undefined;
  };
}

interface FieldArrayRegistry {
  [field: string]: {
    reset: () => void;
  };
}

export interface FormSubmitHelper<Values extends FormValues> {
  setSubmitting: (isSubmitting: boolean) => void;
  readonly initialValues: Values;
}

export type ValidateMode = 'blur' | 'input' | 'change' | 'submit';

export interface UseFormOptions<Values extends FormValues> {
  initialValues: Values;
  initialErrors?: FormErrors<Values>;
  initialTouched?: FormTouched<Values>;
  validateMode?: ValidateMode;
  reValidateMode?: ValidateMode;
  validateOnMounted?: boolean;
  onSubmit: (
    values: Values,
    helper: FormSubmitHelper<Values>,
  ) => void | Promise<any>;
  onInvalid?: (errors: FormErrors<Values>) => void;
  validate?: (values: Values) => void | object | Promise<FormErrors<Values>>;
}

const enum ACTION_TYPE {
  SUBMIT_ATTEMPT,
  SUBMIT_SUCCESS,
  SUBMIT_FAILURE,
  SET_VALUES,
  SET_FIELD_VALUE,
  SET_TOUCHED,
  SET_ERRORS,
  SET_FIELD_ERROR,
  SET_ISSUBMITTING,
  SET_ISVALIDATING,
  RESET_FORM,
}

type FormMessage<Values extends FormValues> =
  | { type: ACTION_TYPE.SUBMIT_ATTEMPT }
  | { type: ACTION_TYPE.SUBMIT_SUCCESS }
  | { type: ACTION_TYPE.SUBMIT_FAILURE }
  | { type: ACTION_TYPE.SET_VALUES; payload: Values }
  | { type: ACTION_TYPE.SET_FIELD_VALUE; payload: { path: string; value: any } }
  | {
      type: ACTION_TYPE.SET_TOUCHED;
      payload: { path: string; touched?: boolean };
    }
  | { type: ACTION_TYPE.SET_ERRORS; payload: FormErrors<Values> }
  | {
      type: ACTION_TYPE.SET_FIELD_ERROR;
      payload: {
        path: string;
        error: FormErrors<PathValue<Values, Path<Values>>> | string | string[];
      };
    }
  | { type: ACTION_TYPE.SET_ISSUBMITTING; payload: boolean }
  | { type: ACTION_TYPE.SET_ISVALIDATING; payload: boolean }
  | { type: ACTION_TYPE.RESET_FORM; payload: FormResetState<Values> };

function reducer<Values extends FormValues>(
  state: FormState<Values>,
  message: FormMessage<Values>,
) {
  switch (message.type) {
    case ACTION_TYPE.SUBMIT_ATTEMPT:
      state.isSubmitting.value = true;
      state.submitCount.value = state.submitCount.value + 1;
      return;
    case ACTION_TYPE.SUBMIT_SUCCESS:
      state.isSubmitting.value = false;
      return;
    case ACTION_TYPE.SUBMIT_FAILURE:
      state.isSubmitting.value = false;
      return;
    case ACTION_TYPE.SET_VALUES:
      keysOf(state.values).forEach((key) => {
        delete state.values[key];
      });

      keysOf(message.payload).forEach((path) => {
        (state.values as Values)[path] = message.payload[path];
      });
      return;
    case ACTION_TYPE.SET_FIELD_VALUE:
      set(state.values, message.payload.path, deepClone(message.payload.value));
      return;
    case ACTION_TYPE.SET_TOUCHED:
      set(state.touched.value, message.payload.path, message.payload.touched);
      return;
    case ACTION_TYPE.SET_ERRORS:
      state.errors.value = message.payload;
      return;
    case ACTION_TYPE.SET_FIELD_ERROR:
      set(state.errors.value, message.payload.path, message.payload.error);
      return;
    case ACTION_TYPE.SET_ISSUBMITTING:
      state.isSubmitting.value = message.payload;
      return;
    case ACTION_TYPE.SET_ISVALIDATING:
      state.isValidating.value = message.payload;
      return;
    case ACTION_TYPE.RESET_FORM:
      reducer(state, {
        type: ACTION_TYPE.SET_VALUES,
        payload: message.payload.values,
      });

      state.touched.value = message.payload.touched;
      state.errors.value = message.payload.errors;
      state.submitCount.value = message.payload.submitCount;
  }
}

const emptyErrors: FormErrors<unknown> = {};
const emptyTouched: FormTouched<unknown> = {};

/**
 * Custom composition API to mange the entire form.
 *
 * @param options - form configuration and validation parameters. {@link UseFormOptions}
 *
 * @returns methods and state of this form. {@link UseFormReturn}
 *
 * @example
 * ```vue
 * <script setup lang="ts">
 * const { register, handleSubmit } = useForm({
 *   initialValues: {
 *     name: 'Alex',
 *     age: 18,
 *   },
 *   onSubmit (values) {
 *     console.log({ values })
 *   },
 * });
 *
 * const { value: name, attrs: nameAttrs } = register('name')
 * const { value: age, attrs: ageAttrs } = register('name')
 * </script>
 *
 * <template>
 *   <form v-on:submit="handleSubmit">
 *     <input v-model="name" type="text" v-bind="nameAttrs" />
 *     <input v-model.number="age" type="text" v-bind="ageAttrs" />
 *     <input type="submit" />
 *   </form>
 * </template>
 * ```
 */
export function useForm<Values extends FormValues = FormValues>(
  options: UseFormOptions<Values>,
): UseFormReturn<Values> {
  const {
    validateOnMounted = false,
    validateMode = 'submit',
    reValidateMode = 'change',
    onSubmit,
    onInvalid,
  } = options;

  let initialValues = deepClone(options.initialValues);
  let initialErrors = deepClone(options.initialErrors || emptyErrors);
  let initialTouched = deepClone(options.initialTouched || emptyTouched);

  const [state, dispatch] = useFormStore<
    Reducer<FormState<Values>, FormMessage<Values>>
  >(reducer, {
    values: reactive(deepClone(initialValues)),
    errors: ref(deepClone(initialErrors)),
    touched: ref(deepClone(initialTouched)),
    submitCount: ref(0),
    isSubmitting: ref(false),
    isValidating: ref(false),
  });

  const fieldRegistry: FieldRegistry = {};
  const fieldArrayRegistry: FieldArrayRegistry = {};

  const dirty = computed(() => !isEqual(state.values, initialValues));
  const validateTiming = computed(() =>
    state.submitCount.value === 0 ? validateMode : reValidateMode,
  );

  const registerField = (
    name: MaybeRefOrGetter<string>,
    { validate }: any = {},
  ) => {
    fieldRegistry[toValue(name)] = {
      validate,
    };
  };

  const registerFieldArray = (name: MaybeRefOrGetter<string>, options: any) => {
    registerField(name, options);

    fieldArrayRegistry[toValue(name)] = {
      reset: options.reset,
    };
  };

  const setFieldTouched = (name: string, touched = true) => {
    dispatch({
      type: ACTION_TYPE.SET_TOUCHED,
      payload: {
        path: name,
        touched,
      },
    });

    return validateTiming.value === 'blur'
      ? runAllValidateHandler(state.values)
      : Promise.resolve();
  };

  const setValues = (values: Values, shouldValidate?: boolean) => {
    dispatch({
      type: ACTION_TYPE.SET_VALUES,
      payload: values,
    });

    const willValidate =
      shouldValidate == null
        ? validateTiming.value === 'change'
        : shouldValidate;

    return willValidate
      ? runAllValidateHandler(state.values)
      : Promise.resolve();
  };

  const setFieldValue = (
    name: MaybeRefOrGetter<string>,
    value: any,
    shouldValidate?: boolean,
  ) => {
    dispatch({
      type: ACTION_TYPE.SET_FIELD_VALUE,
      payload: {
        path: toValue(name),
        value,
      },
    });

    return shouldValidate
      ? runAllValidateHandler(state.values)
      : Promise.resolve();
  };

  const setFieldArrayValue: SetFieldArrayValue<Values> = (
    name,
    value,
    method,
    args,
    shouldSetValue = true,
  ) => {
    if (method && args) {
      if (
        keysOf(state.errors.value).length &&
        Array.isArray(get(state.errors.value, name))
      ) {
        const error = method(
          get(state.errors.value, name),
          args.argA,
          args.argB,
        );

        if (shouldSetValue) {
          setFieldError(name, error);
        }
      }

      if (
        keysOf(state.touched.value).length &&
        Array.isArray(get(state.touched.value, name))
      ) {
        const touched = method(
          get(state.touched.value, name),
          args.argA,
          args.argB,
        );

        if (shouldSetValue) {
          dispatch({
            type: ACTION_TYPE.SET_TOUCHED,
            payload: {
              path: name,
              touched,
            },
          });
        }
      }
    }

    return setFieldValue(name, value);
  };

  const setErrors = (errors: FormErrors<Values>) => {
    dispatch({
      type: ACTION_TYPE.SET_ERRORS,
      payload: errors,
    });
  };

  const setFieldError: UseFormSetFieldError<Values> = (name, error) => {
    dispatch({
      type: ACTION_TYPE.SET_FIELD_ERROR,
      payload: {
        path: name,
        error,
      },
    });
  };

  const handleBlur: FormEventHandler['handleBlur'] = (
    eventOrName: Event | string,
    path?: string,
  ): void | (() => void) => {
    if (isString(eventOrName)) {
      return () => setFieldTouched(eventOrName, true);
    }

    const { name, id } = eventOrName.target as HTMLInputElement;
    const field = path ?? (name || id);

    if (field) {
      setFieldTouched(field, true);
    }
  };

  const handleChange: FormEventHandler['handleChange'] = () => {
    if (validateTiming.value === 'change') {
      runAllValidateHandler(state.values);
    }
  };

  const handleInput: FormEventHandler['handleInput'] = () => {
    if (validateTiming.value === 'input') {
      runAllValidateHandler(state.values);
    }
  };

  const setSubmitting = (isSubmitting: boolean) => {
    dispatch({ type: ACTION_TYPE.SET_ISSUBMITTING, payload: isSubmitting });
  };

  const getFieldValue = (name: MaybeRefOrGetter<string>) => {
    return computed<any>({
      get() {
        return get(state.values, toValue(name));
      },
      set(value) {
        setFieldValue(name, value);
      },
    });
  };

  const getFieldMeta = (name: MaybeRefOrGetter<string>): FieldMeta => {
    const error = computed(() => getFieldError(name) as any as string);
    const touched = computed(() => getFieldTouched(name));
    const dirty = computed(() => getFieldDirty(name));

    return {
      dirty,
      error,
      touched,
    };
  };

  const getFieldAttrs = (name: MaybeRefOrGetter<string>) => {
    return computed<FieldAttrs>(() => ({
      name: toValue(name),
      onBlur: handleBlur,
      onChange: handleChange,
      onInput: handleInput,
    }));
  };

  const getFieldError = (name: MaybeRefOrGetter<string>): FormErrors<any> => {
    name = toValue(name);
    return get(state.errors.value, name);
  };

  const getFieldTouched = (
    name: MaybeRefOrGetter<string>,
  ): FormTouched<boolean> => {
    name = toValue(name);
    return get(state.touched.value, name, false);
  };

  const getFieldDirty = (name: MaybeRefOrGetter<string>): boolean => {
    name = toValue(name);
    return !isEqual(get(initialValues, name), get(state.values, name));
  };

  const submitHelper: FormSubmitHelper<Values> = {
    setSubmitting,
    get initialValues() {
      return deepClone(initialValues);
    },
  };

  const runSingleFieldValidateHandler = (name: string, value: unknown) => {
    return new Promise<string>((resolve) =>
      resolve(fieldRegistry[name].validate(value) as string),
    );
  };

  const runFieldValidateHandler = (values: Values) => {
    const fieldKeysWithValidation = keysOf(fieldRegistry).filter((field) =>
      isFunction(fieldRegistry[field].validate),
    ) as string[];

    const fieldValidatePromise = fieldKeysWithValidation.map((field) =>
      runSingleFieldValidateHandler(field, get(values, field)),
    );

    return Promise.all(fieldValidatePromise).then((errors) =>
      errors.reduce((prev, curr, index) => {
        if (curr) {
          set(prev, fieldKeysWithValidation[index], curr);
        }
        return prev;
      }, {} as FormErrors<Values>),
    );
  };

  const runValidateHandler = (values: Values) => {
    return new Promise<FormErrors<Values>>((resolve) => {
      const maybePromise = options.validate?.(values);
      if (maybePromise == null) {
        resolve({});
      } else if (isPromise(maybePromise)) {
        maybePromise.then((error) => {
          resolve(error || {});
        });
      } else {
        resolve(maybePromise);
      }
    });
  };

  const runAllValidateHandler = (values: Values = state.values) => {
    dispatch({ type: ACTION_TYPE.SET_ISVALIDATING, payload: true });
    return Promise.all([
      runFieldValidateHandler(values),
      options.validate ? runValidateHandler(values) : {},
    ])
      .then(([fieldErrors, validateErrors]) => {
        const errors = deepmerge.all<FormErrors<Values>>(
          [fieldErrors, validateErrors],
          {
            arrayMerge,
          },
        );

        setErrors(errors);

        return errors;
      })
      .finally(() => {
        dispatch({ type: ACTION_TYPE.SET_ISVALIDATING, payload: false });
      });
  };

  const handleSubmit = (event?: Event) => {
    event?.preventDefault();

    dispatch({ type: ACTION_TYPE.SUBMIT_ATTEMPT });

    runAllValidateHandler().then((errors) => {
      const isValid = keysOf(errors).length === 0;

      if (isValid) {
        const maybePromise = onSubmit(deepClone(state.values), submitHelper);
        if (maybePromise == null) {
          return;
        }

        maybePromise
          .then((result) => {
            dispatch({ type: ACTION_TYPE.SUBMIT_SUCCESS });
            return result;
          })
          .catch(() => {
            dispatch({ type: ACTION_TYPE.SUBMIT_FAILURE });
          });
      } else {
        dispatch({ type: ACTION_TYPE.SUBMIT_FAILURE });
        onInvalid?.(errors);
      }
    });
  };

  const resetForm: ResetForm<Values> = (nextState) => {
    const values = deepClone(nextState?.values || initialValues);
    const errors = deepClone(nextState?.errors || initialErrors);
    const touched = deepClone(nextState?.touched || initialTouched);

    initialValues = deepClone(values);
    initialErrors = deepClone(errors);
    initialTouched = deepClone(touched);

    dispatch({
      type: ACTION_TYPE.RESET_FORM,
      payload: {
        values,
        touched,
        errors,
        submitCount:
          typeof nextState?.submitCount === 'number'
            ? nextState.submitCount
            : 0,
      },
    });

    // reset `fields` of `useFieldArray`
    Object.values(fieldArrayRegistry).forEach((field) => {
      field.reset();
    });
  };

  const handleReset = (event?: Event) => {
    event?.preventDefault();

    resetForm();
  };

  const register: UseFormRegister<Values> = (name, options) => {
    registerField(name, options);

    return {
      value: getFieldValue(name),
      attrs: getFieldAttrs(name),
      ...getFieldMeta(name),
    };
  };

  const validateField: ValidateField<Values> = (name) => {
    if (fieldRegistry[name] && isFunction(fieldRegistry[name].validate)) {
      dispatch({ type: ACTION_TYPE.SET_ISVALIDATING, payload: true });
      return runSingleFieldValidateHandler(name, get(state.values, name))
        .then((error) => {
          setFieldError(name, error);
        })
        .finally(() => {
          dispatch({ type: ACTION_TYPE.SET_ISVALIDATING, payload: false });
        });
    }
    return Promise.resolve();
  };

  const context = {
    values: state.values,
    touched: computed(() => state.touched.value),
    errors: computed(() => state.errors.value),
    submitCount: computed(() => state.submitCount.value),
    isSubmitting: state.isSubmitting,
    isValidating: computed(() => state.isValidating.value),
    dirty,
    register,
    setValues,
    setFieldValue,
    setErrors,
    setFieldError,
    handleSubmit,
    handleReset,
    resetForm,
    validateForm: runAllValidateHandler,
    validateField,
  };

  provide(InternalContextKey, {
    getFieldValue,
    setFieldValue,
    getFieldError,
    getFieldTouched,
    getFieldDirty,
    getFieldAttrs,
    registerFieldArray,
    setFieldArrayValue,
    register,
  });

  provide<UseFormReturn<Values>>(FormContextKey, context);

  onMounted(() => {
    if (!validateOnMounted) return;
    runAllValidateHandler(initialValues);
  });

  return context;
}

/**
 * deepmerge array merging algorithm
 * https://github.com/TehShrike/deepmerge#arraymerge-example-combine-arrays
 */
function arrayMerge<T extends any[]>(target: T, source: T, options: any) {
  const destination = [...target];

  source.forEach((item, index) => {
    if (typeof destination[index] === 'undefined') {
      destination[index] = options.cloneUnlessOtherwiseSpecified(item, options);
    } else if (options.isMergeableObject(item)) {
      destination[index] = deepmerge(target[index], item, options);
    } else if (target.indexOf(item) === -1) {
      destination.push(item);
    }
  });
  return destination;
}<|MERGE_RESOLUTION|>--- conflicted
+++ resolved
@@ -24,13 +24,9 @@
   FormState,
   FormTouched,
   FormValues,
-<<<<<<< HEAD
-  MaybeRef,
+  MaybeRefOrGetter,
   Path,
   PathValue,
-=======
-  MaybeRefOrGetter,
->>>>>>> 641d6e7d
   ResetForm,
   SetFieldArrayValue,
   UseFormRegister,

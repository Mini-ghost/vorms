{
  "name": "@vorms/resolvers",
  "version": "1.2.0-beta.4",
  "description": "Vorms validation resolvers",
  "main": "dist/index.cjs.js",
  "module": "dist/index.esm.mjs",
  "types": "dist/index.d.ts",
  "exports": {
    ".": {
      "import": "./dist/index.esm.mjs",
      "require": "./dist/index.cjs.js",
      "umd": "./dist/index.umd.js",
      "types": "./dist/index.d.ts"
    },
    "./valibot": {
      "import": "./valibot/dist/index.esm.mjs",
      "require": "./valibot/dist/index.cjs.js",
      "umd": "./valibot/dist/index.umd.js",
      "types": "./valibot/dist/index.d.ts"
    },
    "./yup": {
      "import": "./yup/dist/index.esm.mjs",
      "require": "./yup/dist/index.cjs.js",
      "umd": "./yup/dist/index.umd.js",
      "types": "./yup/dist/index.d.ts"
    },
    "./zod": {
      "import": "./zod/dist/index.esm.mjs",
      "require": "./zod/dist/index.cjs.js",
      "umd": "./zod/dist/index.umd.js",
      "types": "./zod/dist/index.d.ts"
    }
  },
  "files": [
    "dist",
    "valibot/dist",
    "yup/dist",
    "zod/dist"
  ],
  "scripts": {
    "clean": "rimraf dist && rimraf yup/dist && rimraf zod/dist",
    "build": "esno scripts/build.ts",
    "build:rollup": "rollup -c",
    "dev": "pnpm build:rollup -- -w",
    "publish:ci": "esno scripts/publish.ts"
  },
  "license": "MIT",
  "author": "Alex Liu <dsa1314@gmail.com>",
  "repository": {
    "type": "git",
    "url": "git+https://github.com/mini-ghost/vorms.git",
    "directory": "packages/resolvers"
  },
  "bugs": {
    "url": "https://github.com/mini-ghost/vorms/issues"
  },
  "homepage": "https://github.com/mini-ghost/vorms#readme",
  "keywords": [
    "scheme",
    "validation",
    "scheme-validation",
    "valibot",
    "yup",
    "zod"
  ],
  "devDependencies": {
    "@vorms/core": "workspace:*",
<<<<<<< HEAD
    "valibot": "^0.11.0",
    "yup": "^1.3.3",
=======
    "valibot": "^0.28.1",
    "yup": "^0.32.11",
>>>>>>> cda204bb
    "zod": "^3.20.2"
  }
}<|MERGE_RESOLUTION|>--- conflicted
+++ resolved
@@ -65,13 +65,8 @@
   ],
   "devDependencies": {
     "@vorms/core": "workspace:*",
-<<<<<<< HEAD
-    "valibot": "^0.11.0",
+    "valibot": "^0.28.1",
     "yup": "^1.3.3",
-=======
-    "valibot": "^0.28.1",
-    "yup": "^0.32.11",
->>>>>>> cda204bb
     "zod": "^3.20.2"
   }
 }